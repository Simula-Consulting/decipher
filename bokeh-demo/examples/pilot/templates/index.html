--- conflicted
+++ resolved
@@ -1,53 +1,8 @@
 {% extends base %}
 {% from macros import embed %}
 {% block preamble %}
-<<<<<<< HEAD
-<script src="https://cdn.tailwindcss.com"></script>
 <script defer src="https://cdn.jsdelivr.net/npm/alpinejs@3.x.x/dist/cdn.min.js"></script>
-<style type="text/tailwindcss">
-  .card {
-    color: black;
-    width: 650px;
-    @apply p-6 bg-white border border-gray-200 rounded-lg shadow-md
-  }
-</style>
-<style>
-  body {
-    color: #fff;
-    background: #2F2F2F;
-  }
-</style>
-<script>
-  tailwind.config = {
-    theme: {
-      fontFamily: {
-        'sans': ['Avenir'],
-      },
-      extend: {
-        keyframes: {
-          bounceX: {
-            '0%, 100%': {
-              left: '0',
-              'animation-timing-function': 'cubic-bezier(0, 0, 0.2, 1)'
-            },
-            '50%': {
-              left: '3px',
-              'animation-timing-function': 'cubic-bezier(0.8, 0, 1, 1)'
-            }
-          }
-        },
-        animation: {
-          bounceX: 'bounceX 1s infinite',
-        }
-        // keyframes: {
-        // }
-      }
-    }
-  }
-</script>
-=======
 <link rel="stylesheet" href="pilot/static/style.css">
->>>>>>> 76bec205
 {% endblock %}
 
 {% block contents %}
