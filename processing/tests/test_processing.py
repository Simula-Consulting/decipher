from pathlib import Path

import pandas as pd
import pytest
from sklearn.pipeline import Pipeline

<<<<<<< HEAD
from processing.pipelines import matfact_pipeline, HHMM_pipeline
from processing.transformers import FolkeregInfoAdder, TestIndexAdder, ToExam, RiskAdderHHMM
=======
from processing.pipelines import matfact_pipeline
>>>>>>> d8054914
from processing.settings import settings
from processing.transformers import BirthdateAdder

settings.processing.raw_dob_data_path = Path("tests/test_datasets/test_dob_data.csv")
settings.processing.raw_screening_data_path = Path(
    "tests/test_datasets/test_screening_data.csv"
)


@pytest.fixture
def testing_pipeline() -> Pipeline:
    return matfact_pipeline(min_n_tests=0, verbose=False)


@pytest.fixture
def screening_data() -> pd.DataFrame:
    return pd.read_csv(settings.processing.raw_screening_data_path)


@pytest.fixture
def screening_data_with_dob() -> pd.DataFrame:
    screening_data = pd.read_csv(settings.processing.raw_screening_data_path)
    tfm = FolkeregInfoAdder()
    return tfm.fit_transform(screening_data)


@pytest.fixture
def exam_data() -> pd.DataFrame:
    screening_data = pd.read_csv(settings.processing.raw_screening_data_path)
    tfm = Pipeline([("folkereg_adder", FolkeregInfoAdder()), ("to_exam", ToExam())])
    return tfm.fit_transform(screening_data)


def test_processing_pipeline(
    screening_data: pd.DataFrame, testing_pipeline: Pipeline
) -> None:
    prepared_data = testing_pipeline.fit_transform(screening_data)
    added_cols = [
        settings.processing.column_names.dob.date,
        "age",
        "risk",
        "bin",
        "row",
    ]
    assert prepared_data[added_cols].isna().sum().sum() == 0
    assert all(prepared_data[added_cols[1:]] > 0)

    for _, data in prepared_data.groupby(settings.processing.column_names.pid):
        assert len(data["row"].unique()) == 1


def test_folkereg_adder(screening_data: pd.DataFrame) -> None:
    # TODO: Write more transformer tests and move to separate testing file
    birthdate_adder = FolkeregInfoAdder()
    df = birthdate_adder.fit_transform(screening_data)
    column_names = settings.processing.column_names
    date_col_name = column_names.dob.date

    assert date_col_name not in screening_data
    assert date_col_name in df

    assert (
        df[df[column_names.pid].isin(birthdate_adder.dob_map.keys())][date_col_name]
        .isna()
        .sum()
        == 0
    )

    # test that the death column is added
    death_adder = FolkeregInfoAdder(death_column=True)
    df = death_adder.fit_transform(screening_data)
    assert "is_dead" in df


def test_toexam(screening_data_with_dob: pd.DataFrame) -> None:
    """Test that the ToExam transformer works as expected"""
    to_exam = ToExam()
    df = to_exam.fit_transform(screening_data_with_dob)
    assert "exam_date" in df


def test_testindex_adder(exam_data: pd.DataFrame) -> None:
    """Test that the test index is added."""
    testindex_adder = TestIndexAdder()
    df = testindex_adder.fit_transform(exam_data)
    assert "test_index" in df


def test_risk_adder(exam_data: pd.DataFrame) -> None:
    """Test that the risk is added."""
    assert isinstance(exam_data, pd.DataFrame)
    risk_adder = RiskAdderHHMM()
    df = risk_adder.fit_transform(exam_data)
    assert "risk" in df

def test_hhmm_pipeline() -> None:
    """Test that the HHMM pipeline works as expected."""
    screening_data = pd.read_csv(settings.processing.raw_screening_data_path)
    tfm = HHMM_pipeline()
    df = tfm.fit_transform(screening_data)
    assert "risk" in df
    assert "test_index" in df
    assert "exam_date" in df
    assert "is_dead" in df<|MERGE_RESOLUTION|>--- conflicted
+++ resolved
@@ -4,14 +4,14 @@
 import pytest
 from sklearn.pipeline import Pipeline
 
-<<<<<<< HEAD
-from processing.pipelines import matfact_pipeline, HHMM_pipeline
-from processing.transformers import FolkeregInfoAdder, TestIndexAdder, ToExam, RiskAdderHHMM
-=======
-from processing.pipelines import matfact_pipeline
->>>>>>> d8054914
+from processing.pipelines import HHMM_pipeline, matfact_pipeline
 from processing.settings import settings
-from processing.transformers import BirthdateAdder
+from processing.transformers import (
+    FolkeregInfoAdder,
+    RiskAdderHHMM,
+    TestIndexAdder,
+    ToExam,
+)
 
 settings.processing.raw_dob_data_path = Path("tests/test_datasets/test_dob_data.csv")
 settings.processing.raw_screening_data_path = Path(
@@ -105,6 +105,7 @@
     df = risk_adder.fit_transform(exam_data)
     assert "risk" in df
 
+
 def test_hhmm_pipeline() -> None:
     """Test that the HHMM pipeline works as expected."""
     screening_data = pd.read_csv(settings.processing.raw_screening_data_path)
