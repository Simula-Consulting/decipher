--- conflicted
+++ resolved
@@ -30,17 +30,15 @@
 DEFAULT_PATIENCE = 200
 
 
-<<<<<<< HEAD
 ### Projected Gradient Descent
 # Pretty much arbitrary values and require hyperparameter search on
 # real data.
 DEFAULT_TAU = 1.0
 DEFAULT_GAMMA = 3.0
-=======
+
+
 ### Classification tree ###
-
 # Age segment (inclusive) endpoints, in 'time points'
 # I.e. [a, b] correspond to the segments (<-, a), (a+1, b), (b+1, ->)
 
-DEFAULT_AGE_SEGMENTS = (76, 116)  # [35, 45] in years
->>>>>>> af1ad4c4
+DEFAULT_AGE_SEGMENTS = (76, 116)  # [35, 45] in years