[tool.poetry]
name = "matfact"
version = "0.1.0"
description = ""
authors = ["Your Name <you@example.com>"]
readme = "README.md"

[tool.poetry.dependencies]
python = ">=3.10,<3.11"
numpy = "^1.23.2"
scipy = "^1.9.1"
<<<<<<< HEAD
seaborn = "^0.11.2"
scikit-learn = "^1.2.0"
tensorflow = {version="^2.9.2", markers="platform_machine != 'arm64'"}
tensorflow-macos = {version="2.9.2", markers="platform_machine == 'arm64'"}  # fixed to only working version currently (15.12.2022)
tensorflow-metal = {version="0.5.1", markers="platform_machine == 'arm64'"}  # fixed to only working version currently (15.12.2022)
mlflow = "^1.28.0"
=======
seaborn = "^0.12.2"
scikit-learn = "^1.2.0"
tensorflow = {version="^2.11.1", markers="platform_machine != 'arm64'"}
tensorflow-macos = {version="^2.11.1", markers="platform_machine == 'arm64'"}
tensorflow-metal = {version="^0.8.0", markers="platform_machine == 'arm64'"}
mlflow-skinny = "^2.2.2"
SQLAlchemy = "^2.0.9"  # Needed to use sqlite with mlflow-skinny
alembic = "^1.10.3"  # Needed to use sqlite with mlflow-skinny
sqlparse = "^0.4.4"  # Needed to use sqlite with mlflow-skinny
>>>>>>> d8054914
tqdm = "^4.64.1"
scikit-optimize = "^0.9.0"
pydantic = {extras = ["dotenv"], version = "^1.10.4"}
processing = {path = "../processing", develop = true}

[tool.poetry.group.dev.dependencies]
ipykernel = "^6.15.2"
pytest = "^7.1.3"
mypy = "^0.982"
types-tqdm = "^4.64.7"
black = "^22.10.0"
isort = "^5.10.1"
flake8 = "^5.0.4"
hypothesis = "^6.54.5"
pre-commit = "^2.20.0"

[build-system]
requires = ["poetry-core"]
build-backend = "poetry.core.masonry.api"

[tool.isort]
profile = "black"

[tool.mypy]
plugins = "numpy.typing.mypy_plugin"

[[tool.mypy.overrides]]
module = [
    "matplotlib.*",
    #
    "scipy.*",
    #
    "mlflow",
    #
    "tensorflow.*",
    #
    "skopt.*",
    #
    "seaborn",
    #
    "sklearn.*",
    #
    "tqdm",
    #
    "pandas.*",
]
ignore_missing_imports = true

[tool.pytest.ini_options]
filterwarnings = [
    "ignore::DeprecationWarning",
    "ignore::RuntimeWarning",
    "ignore::PendingDeprecationWarning:",
]<|MERGE_RESOLUTION|>--- conflicted
+++ resolved
@@ -9,14 +9,6 @@
 python = ">=3.10,<3.11"
 numpy = "^1.23.2"
 scipy = "^1.9.1"
-<<<<<<< HEAD
-seaborn = "^0.11.2"
-scikit-learn = "^1.2.0"
-tensorflow = {version="^2.9.2", markers="platform_machine != 'arm64'"}
-tensorflow-macos = {version="2.9.2", markers="platform_machine == 'arm64'"}  # fixed to only working version currently (15.12.2022)
-tensorflow-metal = {version="0.5.1", markers="platform_machine == 'arm64'"}  # fixed to only working version currently (15.12.2022)
-mlflow = "^1.28.0"
-=======
 seaborn = "^0.12.2"
 scikit-learn = "^1.2.0"
 tensorflow = {version="^2.11.1", markers="platform_machine != 'arm64'"}
@@ -26,7 +18,6 @@
 SQLAlchemy = "^2.0.9"  # Needed to use sqlite with mlflow-skinny
 alembic = "^1.10.3"  # Needed to use sqlite with mlflow-skinny
 sqlparse = "^0.4.4"  # Needed to use sqlite with mlflow-skinny
->>>>>>> d8054914
 tqdm = "^4.64.1"
 scikit-optimize = "^0.9.0"
 pydantic = {extras = ["dotenv"], version = "^1.10.4"}
